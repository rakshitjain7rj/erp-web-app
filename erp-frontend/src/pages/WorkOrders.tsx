--- conflicted
+++ resolved
@@ -127,28 +127,16 @@
     <div className="p-6">
       <h2 className="text-3xl font-bold text-blue-700 dark:text-white mb-6">Work Orders</h2>
 
-<<<<<<< HEAD
-      {/* Manager view-only note */}
-=======
->>>>>>> 5c69ee28
       {role === "manager" && (
         <div className="mb-4 p-4 bg-yellow-100 border border-yellow-300 text-yellow-800 rounded-md text-sm">
           👀 View-only access: As a <strong>manager</strong>, you can view work orders but cannot create or modify them.
         </div>
       )}
 
-<<<<<<< HEAD
-      {/* Form visible to Admin & Storekeeper only */}
-      {(role === "admin" || role === "storekeeper") && (
-        <form
-          onSubmit={handleSubmit}
-          className="bg-white shadow p-6 rounded-2xl mb-8 grid grid-cols-1 md:grid-cols-3 gap-4"
-=======
       {(role === "admin" || role === "storekeeper") && (
         <form
           onSubmit={handleSubmit}
           className="bg-white dark:bg-gray-900 shadow p-6 rounded-2xl mb-8 grid grid-cols-1 md:grid-cols-3 gap-4"
->>>>>>> 5c69ee28
         >
           <select
             value={form.productId}
@@ -156,11 +144,7 @@
               setForm({ ...form, productId: e.target.value });
               if (errors.productId) setErrors({ ...errors, productId: false });
             }}
-<<<<<<< HEAD
-            className={`border p-3 rounded-lg focus:outline-none focus:ring-2 ${
-=======
             className={`border p-3 rounded-lg focus:outline-none focus:ring-2 bg-white dark:bg-gray-900 text-black dark:text-white ${
->>>>>>> 5c69ee28
               errors.productId
                 ? "border-red-500 focus:ring-red-400"
                 : "border-gray-300 focus:ring-blue-400"
@@ -182,11 +166,7 @@
               setForm({ ...form, quantity: +e.target.value });
               if (errors.quantity) setErrors({ ...errors, quantity: false });
             }}
-<<<<<<< HEAD
-            className={`border p-3 rounded-lg focus:outline-none focus:ring-2 ${
-=======
             className={`border p-3 rounded-lg focus:outline-none focus:ring-2 bg-white dark:bg-gray-900 text-black dark:text-white placeholder:text-gray-400 dark:placeholder:text-gray-500 ${
->>>>>>> 5c69ee28
               errors.quantity
                 ? "border-red-500 focus:ring-red-400"
                 : "border-gray-300 focus:ring-blue-400"
@@ -198,11 +178,7 @@
             onChange={(e) =>
               setForm({ ...form, status: e.target.value as WorkOrder["status"] })
             }
-<<<<<<< HEAD
-            className="border border-gray-300 p-3 rounded-lg focus:ring-2 focus:ring-blue-400"
-=======
             className="border border-gray-300 p-3 rounded-lg focus:ring-2 focus:ring-blue-400 bg-white dark:bg-gray-900 text-black dark:text-white"
->>>>>>> 5c69ee28
           >
             <option value="Pending">Pending</option>
             <option value="In Progress">In Progress</option>
@@ -237,11 +213,7 @@
         <select
           value={filters.status}
           onChange={(e) => setFilters({ ...filters, status: e.target.value })}
-<<<<<<< HEAD
-          className="border p-3 rounded-lg focus:ring-2 focus:ring-blue-400"
-=======
           className="border p-3 rounded-lg focus:ring-2 focus:ring-blue-400 bg-white dark:bg-gray-900 text-black dark:text-white"
->>>>>>> 5c69ee28
         >
           <option value="">All Statuses</option>
           <option value="Pending">Pending</option>
