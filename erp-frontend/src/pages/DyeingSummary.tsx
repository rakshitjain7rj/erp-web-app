import React, { useEffect, useState, useMemo, useRef } from "react";
import { format, isValid, startOfMonth, subDays } from "date-fns";
import toast from "react-hot-toast";
import { Bar } from "react-chartjs-2";
import html2canvas from "html2canvas";
import jsPDF from "jspdf";
import * as XLSX from "xlsx";
import "chart.js/auto";
import { getDyeingSummary } from "../api/dyeingApi";

type DyeingOrder = {
  id: string;
  product: string;
  sentDate: string;
  expectedArrival: string;
  status: "Pending" | "Arrived" | "Reprocessing";
};

type PartySummary = {
  partyName: string;
  totalOrders: number;
  totalYarn: number;
  pendingYarn: number;
  reprocessingYarn: number;
  arrivedYarn: number;
};

const isOverdue = (expectedDate: string) => {
  const date = new Date(expectedDate);
  return isValid(date) && date < new Date();
};

const DyeingSummary = () => {
  const [orders, setOrders] = useState<DyeingOrder[]>([]);
  const [loading, setLoading] = useState(true);
  const [filter, setFilter] = useState<"all" | "7days" | "month">("all");

<<<<<<< HEAD
  const [tab, setTab] = useState<"chart" | "party">("chart");
  const [partySearch, setPartySearch] = useState("");
  const [currentPage, setCurrentPage] = useState(1);
  const [totalPages, setTotalPages] = useState(1);
  const [paginatedParties, setPaginatedParties] = useState<PartySummary[]>([]);

  const chartRef = useRef<HTMLDivElement | null>(null);
  const tableRef = useRef<HTMLDivElement | null>(null);
=======
  const chartRef = useRef<HTMLDivElement>(null);
  const tableRef = useRef<HTMLDivElement>(null);
>>>>>>> 8bd6a3d9

  const getDateRange = () => {
    const now = new Date();
    if (filter === "7days") {
      return { startDate: subDays(now, 7).toISOString(), endDate: now.toISOString() };
    } else if (filter === "month") {
      return { startDate: startOfMonth(now).toISOString(), endDate: now.toISOString() };
    }
    return {};
  };

  const fetchOrders = async () => {
    setLoading(true);
    const toastId = toast.loading("📦 Fetching summary...");
    try {
      const { startDate, endDate } = getDateRange();
      const raw = await getDyeingSummary(startDate, endDate);
      const transformed = raw
        .filter((item: Record<string, unknown>) => item.sentDate && item.expectedArrival)
        .map((item: Record<string, unknown>) => ({
          id: String(item.id),
          product: item.product || "Unknown",
          sentDate: item.sentDate as string,
          expectedArrival: item.expectedArrival as string,
          status: item.status as "Pending" | "Arrived" | "Reprocessing",
        }));
      setOrders(transformed);
      toast.success("✅ Summary loaded", { id: toastId });
    } catch {
      toast.error("❌ Failed to load summary", { id: toastId });
    } finally {
      setLoading(false);
    }
  };

  useEffect(() => {
    fetchOrders();
    // eslint-disable-next-line react-hooks/exhaustive-deps
  }, [filter]);

  const filteredOrders = useMemo(() => orders, [orders]);
  const total = filteredOrders.length;
  const pending = filteredOrders.filter(o => o.status === "Pending").length;
  const arrived = filteredOrders.filter(o => o.status === "Arrived").length;
  const overdue = filteredOrders.filter(o => isOverdue(o.expectedArrival) && o.status !== "Arrived").length;

  const exportList = (data: DyeingOrder[], sheetName: string, fileName: string) => {
    const ws = XLSX.utils.json_to_sheet(data);
    const wb = XLSX.utils.book_new();
    XLSX.utils.book_append_sheet(wb, ws, sheetName);
    XLSX.writeFile(wb, fileName);
  };

  const exportPDF = (ref: React.RefObject<HTMLDivElement | null>, name: string) => {
    if (!ref.current) return;
    html2canvas(ref.current).then(canvas => {
      const img = canvas.toDataURL("image/png");
      const pdf = new jsPDF("p", "mm", "a4");
      const prop = pdf.getImageProperties(img);
      const pdfW = pdf.internal.pageSize.getWidth();
      const pdfH = (prop.height * pdfW) / prop.width;
      pdf.addImage(img, "PNG", 10, 10, pdfW - 20, pdfH);
      pdf.save(name);
    });
  };

  const chartData = {
    labels: ["Total", "Pending", "Arrived", "Overdue"],
    datasets: [
      {
        data: [total, pending, arrived, overdue],
        backgroundColor: ["#60a5fa", "#facc15", "#4ade80", "#f87171"]
      }
    ]
  };

  return (
    <div className="p-6">
      <h2 className="text-3xl font-bold text-blue-700 mb-4">🎨 Dyeing Summary</h2>

<<<<<<< HEAD
      {/* Tabs */}
      <div className="mb-4 flex gap-4">
        {["chart", "party"].map(tabKey => (
          <button
            key={tabKey}
            onClick={() => setTab(tabKey as any)}
            className={`px-4 py-2 rounded font-medium ${
              tab === tabKey ? "bg-blue-600 text-white" : "bg-gray-200 dark:bg-gray-700"
            }`}
          >
            {tabKey === "chart" ? "📊 Chart & Orders" : "🧾 Party-wise Summary"}
          </button>
        ))}
      </div>

=======
>>>>>>> 8bd6a3d9
      {/* Filter and Export */}
      <div className="flex flex-wrap gap-4 mb-6 items-center">
        <label className="font-medium">Filter by:</label>
        <select
          value={filter}
          onChange={(e) => setFilter(e.target.value as "all" | "7days" | "month")}
          className="border rounded-md px-3 py-2 bg-white dark:bg-gray-800 dark:text-white"
        >
          <option value="all">All</option>
          <option value="7days">Last 7 Days</option>
          <option value="month">This Month</option>
        </select>
        <button
          onClick={() => exportList(filteredOrders, "Data", "DyeingData.xlsx")}
          className="bg-blue-500 text-white px-3 py-1 rounded"
        >
          📊 Excel
        </button>
        <button
          onClick={() => exportPDF(tableRef, "DyeingData.pdf")}
          className="bg-red-500 text-white px-3 py-1 rounded"
        >
          🧾 PDF
        </button>
        <button
          onClick={() => exportPDF(chartRef, "DyeingChart.png")}
          className="bg-green-600 text-white px-3 py-1 rounded"
        >
          🖼 PNG
        </button>
      </div>

      {/* Chart and Table */}
      {!loading && (
        <>
          <div className="grid grid-cols-1 sm:grid-cols-2 md:grid-cols-4 gap-4 mb-6">
            {[
              { title: "Total", count: total, color: "bg-blue-100 text-blue-700" },
              { title: "Pending", count: pending, color: "bg-yellow-100 text-yellow-700" },
              { title: "Arrived", count: arrived, color: "bg-green-100 text-green-700" },
              { title: "Overdue", count: overdue, color: "bg-red-100 text-red-700" }
            ].map((c, i) => <SummaryCard key={i} {...c} />)}
          </div>

          <div ref={chartRef} className="bg-white dark:bg-gray-800 p-4 rounded-xl shadow mb-8 max-w-2xl">
            <Bar data={chartData} />
          </div>

          <div ref={tableRef} className="overflow-x-auto">
            <table className="min-w-full border border-gray-200 text-sm">
              <thead className="bg-gray-100 dark:bg-gray-700 text-gray-800 dark:text-white">
                <tr>
                  <th className="p-3 border">Product</th>
                  <th className="p-3 border">Sent Date</th>
                  <th className="p-3 border">Expected Arrival</th>
                  <th className="p-3 border">Status</th>
                </tr>
              </thead>
              <tbody>
                {filteredOrders.map((o) => (
                  <tr key={o.id} className="bg-white dark:bg-gray-900">
                    <td className="p-3 border">{o.product}</td>
                    <td className="p-3 border">{format(new Date(o.sentDate), "dd MMM yyyy")}</td>
                    <td className="p-3 border">{format(new Date(o.expectedArrival), "dd MMM yyyy")}</td>
                    <td className="p-3 border">
                      <span className={`px-2 py-1 rounded-full text-xs font-medium ${
                        o.status === "Arrived" ? "bg-green-200 text-green-800" :
                        isOverdue(o.expectedArrival) ? "bg-red-200 text-red-800" :
                        "bg-yellow-200 text-yellow-800"
                      }`}>
                        {o.status}
                      </span>
                    </td>
                  </tr>
                ))}
              </tbody>
            </table>          </div>
        </>
      )}
    </div>
  );
};

const SummaryCard = ({
  title,
  count,
  color
}: {
  title: string;
  count: number;
  color: string;
}) => (
  <div className={`p-5 rounded-xl shadow-sm ${color}`}>
    <h4 className="text-lg font-semibold">{title}</h4>
    <p className="text-3xl font-bold mt-2">{count}</p>
  </div>
);

export default DyeingSummary;<|MERGE_RESOLUTION|>--- conflicted
+++ resolved
@@ -35,19 +35,14 @@
   const [loading, setLoading] = useState(true);
   const [filter, setFilter] = useState<"all" | "7days" | "month">("all");
 
-<<<<<<< HEAD
   const [tab, setTab] = useState<"chart" | "party">("chart");
   const [partySearch, setPartySearch] = useState("");
   const [currentPage, setCurrentPage] = useState(1);
   const [totalPages, setTotalPages] = useState(1);
   const [paginatedParties, setPaginatedParties] = useState<PartySummary[]>([]);
 
-  const chartRef = useRef<HTMLDivElement | null>(null);
-  const tableRef = useRef<HTMLDivElement | null>(null);
-=======
   const chartRef = useRef<HTMLDivElement>(null);
   const tableRef = useRef<HTMLDivElement>(null);
->>>>>>> 8bd6a3d9
 
   const getDateRange = () => {
     const now = new Date();
@@ -128,24 +123,19 @@
     <div className="p-6">
       <h2 className="text-3xl font-bold text-blue-700 mb-4">🎨 Dyeing Summary</h2>
 
-<<<<<<< HEAD
       {/* Tabs */}
       <div className="mb-4 flex gap-4">
         {["chart", "party"].map(tabKey => (
           <button
             key={tabKey}
             onClick={() => setTab(tabKey as any)}
-            className={`px-4 py-2 rounded font-medium ${
-              tab === tabKey ? "bg-blue-600 text-white" : "bg-gray-200 dark:bg-gray-700"
-            }`}
+            className={`px-4 py-2 rounded font-medium ${tab === tabKey ? "bg-blue-600 text-white" : "bg-gray-200 dark:bg-gray-700"}`}
           >
             {tabKey === "chart" ? "📊 Chart & Orders" : "🧾 Party-wise Summary"}
           </button>
         ))}
       </div>
 
-=======
->>>>>>> 8bd6a3d9
       {/* Filter and Export */}
       <div className="flex flex-wrap gap-4 mb-6 items-center">
         <label className="font-medium">Filter by:</label>
