<<<<<<< HEAD
import { useEffect, useState } from "react";
import { DyeingOrder } from "../types/dyeing";
import { isOverdue } from "../lib/utils";
import {
  PieChart,
  Pie,
  Cell,
  Tooltip,
  Legend,
  ResponsiveContainer,
} from "recharts";
import { format, subDays, isAfter, startOfMonth } from "date-fns";
import { fetchDyeingOrders } from "../api/dyeingApi";
import { Button } from "../components/ui/Button";
import * as XLSX from "xlsx";
import jsPDF from "jspdf";
import "jspdf-autotable";
import { useAuth } from "../context/AuthContext";
import { Navigate } from "react-router-dom"; // 🛡️ Import for redirect
=======
import React, { useEffect, useState, useMemo } from "react";
import { format, isAfter, subDays, startOfMonth } from "date-fns";
import toast from "react-hot-toast";
import { useAuth } from "../context/AuthContext";
>>>>>>> 5c69ee28

type DyeingOrder = {
  id: string;
  product: string;
  sentDate: string;
  expectedArrival: string;
  status: "Pending" | "Arrived";
};

const isOverdue = (expectedDate: string) => {
  return new Date(expectedDate) < new Date();
};

const DyeingSummary = () => {
  const { user } = useAuth();
<<<<<<< HEAD

  // ❌ Block Storekeeper from accessing this page
  if (user?.role === "storekeeper") {
    return <Navigate to="/unauthorized" replace />;
  }
=======
  const role = user?.role;
>>>>>>> 5c69ee28

  const [orders, setOrders] = useState<DyeingOrder[]>([]);
  const [loading, setLoading] = useState(true);
  const [filter, setFilter] = useState("all");

  useEffect(() => {
    const fetchOrders = async () => {
      const toastId = toast.loading("📦 Fetching dyeing orders...");
      try {
        const res = await fetch("/api/dyeing");
        const data = await res.json();
        setOrders(data || []);
        toast.success("✅ Dyeing orders loaded", { id: toastId });
      } catch (error) {
        toast.error("❌ Failed to load dyeing orders", { id: toastId });
      } finally {
        setLoading(false);
      }
    };

    fetchOrders();
  }, []);

  const filtered = useMemo(() => {
    if (!Array.isArray(orders)) return [];
    const now = new Date();
    if (filter === "7days") {
      return orders.filter((o) => isAfter(new Date(o.sentDate), subDays(now, 7)));
    } else if (filter === "month") {
      return orders.filter((o) => isAfter(new Date(o.sentDate), startOfMonth(now)));
    }
    return orders;
  }, [orders, filter]);

  const total = filtered.length;
  const pending = filtered.filter((o) => o.status === "Pending").length;
  const arrived = filtered.filter((o) => o.status === "Arrived").length;
  const overdue = filtered.filter(
    (o) => isOverdue(o.expectedArrival) && o.status !== "Arrived"
  ).length;

  return (
    <div className="p-6">
      <h2 className="text-3xl font-bold text-blue-700 mb-4">🎨 Dyeing Summary</h2>

      <div className="flex items-center gap-4 mb-6">
        <label className="font-medium">Filter by:</label>
        <select
          value={filter}
          onChange={(e) => setFilter(e.target.value)}
          className="border rounded-md px-3 py-2 bg-white dark:bg-gray-800 dark:text-white"
        >
          <option value="all">All</option>
          <option value="7days">Last 7 Days</option>
          <option value="month">This Month</option>
        </select>
      </div>

      {loading ? (
        <p className="text-gray-600 dark:text-gray-300">Loading summary...</p>
      ) : (
        <div className="grid grid-cols-1 sm:grid-cols-2 md:grid-cols-4 gap-4">
          <SummaryCard title="Total Orders" count={total} color="bg-blue-100 text-blue-700" />
          <SummaryCard title="Pending" count={pending} color="bg-yellow-100 text-yellow-700" />
          <SummaryCard title="Arrived" count={arrived} color="bg-green-100 text-green-700" />
          <SummaryCard title="Overdue" count={overdue} color="bg-red-100 text-red-700" />
        </div>
      )}

      {/* Table Preview */}
      {!loading && filtered.length > 0 && (
        <div className="mt-8 overflow-x-auto">
          <table className="min-w-full border border-gray-200 text-sm">
            <thead className="bg-gray-100 dark:bg-gray-700 text-gray-800 dark:text-white">
              <tr>
                <th className="p-3 border">Product</th>
                <th className="p-3 border">Sent Date</th>
                <th className="p-3 border">Expected Arrival</th>
                <th className="p-3 border">Status</th>
              </tr>
            </thead>
            <tbody>
              {filtered.map((order) => (
                <tr key={order.id} className="bg-white dark:bg-gray-900">
                  <td className="p-3 border">{order.product}</td>
                  <td className="p-3 border">{format(new Date(order.sentDate), "dd MMM yyyy")}</td>
                  <td className="p-3 border">
                    {format(new Date(order.expectedArrival), "dd MMM yyyy")}
                  </td>
                  <td className="p-3 border">
                    <span
                      className={`px-2 py-1 rounded-full text-xs font-medium ${
                        order.status === "Arrived"
                          ? "bg-green-200 text-green-800"
                          : isOverdue(order.expectedArrival)
                          ? "bg-red-200 text-red-800"
                          : "bg-yellow-200 text-yellow-800"
                      }`}
                    >
                      {order.status}
                    </span>
                  </td>
                </tr>
              ))}
            </tbody>
          </table>
        </div>
      )}
    </div>
  );
};

const SummaryCard = ({
<<<<<<< HEAD
  label,
  value,
  color,
}: {
  label: string;
  value: number;
  color: string;
}) => (
  <div className="bg-white p-4 rounded-lg shadow text-center">
    <h2 className="text-lg font-medium">{label}</h2>
    <p className={`text-2xl font-bold ${color}`}>{value}</p>
=======
  title,
  count,
  color,
}: {
  title: string;
  count: number;
  color: string;
}) => (
  <div className={`p-5 rounded-xl shadow-sm ${color}`}>
    <h4 className="text-lg font-semibold">{title}</h4>
    <p className="text-3xl font-bold mt-2">{count}</p>
>>>>>>> 5c69ee28
  </div>
);

export default DyeingSummary;<|MERGE_RESOLUTION|>--- conflicted
+++ resolved
@@ -1,29 +1,7 @@
-<<<<<<< HEAD
-import { useEffect, useState } from "react";
-import { DyeingOrder } from "../types/dyeing";
-import { isOverdue } from "../lib/utils";
-import {
-  PieChart,
-  Pie,
-  Cell,
-  Tooltip,
-  Legend,
-  ResponsiveContainer,
-} from "recharts";
-import { format, subDays, isAfter, startOfMonth } from "date-fns";
-import { fetchDyeingOrders } from "../api/dyeingApi";
-import { Button } from "../components/ui/Button";
-import * as XLSX from "xlsx";
-import jsPDF from "jspdf";
-import "jspdf-autotable";
-import { useAuth } from "../context/AuthContext";
-import { Navigate } from "react-router-dom"; // 🛡️ Import for redirect
-=======
 import React, { useEffect, useState, useMemo } from "react";
 import { format, isAfter, subDays, startOfMonth } from "date-fns";
 import toast from "react-hot-toast";
 import { useAuth } from "../context/AuthContext";
->>>>>>> 5c69ee28
 
 type DyeingOrder = {
   id: string;
@@ -39,15 +17,7 @@
 
 const DyeingSummary = () => {
   const { user } = useAuth();
-<<<<<<< HEAD
-
-  // ❌ Block Storekeeper from accessing this page
-  if (user?.role === "storekeeper") {
-    return <Navigate to="/unauthorized" replace />;
-  }
-=======
   const role = user?.role;
->>>>>>> 5c69ee28
 
   const [orders, setOrders] = useState<DyeingOrder[]>([]);
   const [loading, setLoading] = useState(true);
@@ -161,19 +131,6 @@
 };
 
 const SummaryCard = ({
-<<<<<<< HEAD
-  label,
-  value,
-  color,
-}: {
-  label: string;
-  value: number;
-  color: string;
-}) => (
-  <div className="bg-white p-4 rounded-lg shadow text-center">
-    <h2 className="text-lg font-medium">{label}</h2>
-    <p className={`text-2xl font-bold ${color}`}>{value}</p>
-=======
   title,
   count,
   color,
@@ -185,7 +142,6 @@
   <div className={`p-5 rounded-xl shadow-sm ${color}`}>
     <h4 className="text-lg font-semibold">{title}</h4>
     <p className="text-3xl font-bold mt-2">{count}</p>
->>>>>>> 5c69ee28
   </div>
 );
 
