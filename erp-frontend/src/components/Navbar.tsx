<<<<<<< HEAD
import { useState, useEffect } from "react";
import { Link, useNavigate } from "react-router-dom";
=======
import { useState, useEffect, useRef } from "react";
import { Link, useNavigate, useLocation } from "react-router-dom"; // 🆕 useLocation added
>>>>>>> 5c69ee28
import { useTheme } from "../context/ThemeContext";
import { useAuth } from "../context/AuthContext";
import { FaUserShield, FaSignOutAlt } from "react-icons/fa";

const Navbar = () => {
  const navigate = useNavigate();
<<<<<<< HEAD
=======
  const location = useLocation(); // 🆕 get current route
>>>>>>> 5c69ee28
  const { isDark, toggleTheme } = useTheme();
  const { user, logout, login } = useAuth();

  const [menuOpen, setMenuOpen] = useState(false);
<<<<<<< HEAD

  useEffect(() => {
    if (!user?.originalRole) {
      const updatedUser = { ...user, originalRole: user?.role };
=======
  const dropdownRef = useRef<HTMLDivElement>(null);

  useEffect(() => {
    if (user && !user.originalRole) {
      const updatedUser = { ...user, originalRole: user.role };
>>>>>>> 5c69ee28
      login(updatedUser);
    }
  }, [user]);

<<<<<<< HEAD
=======
  useEffect(() => {
    const handleClickOutside = (e: MouseEvent) => {
      if (
        dropdownRef.current &&
        !dropdownRef.current.contains(e.target as Node)
      ) {
        setMenuOpen(false);
      }
    };
    document.addEventListener("mousedown", handleClickOutside);
    return () => document.removeEventListener("mousedown", handleClickOutside);
  }, []);

>>>>>>> 5c69ee28
  const getRoleOptions = () => {
    const originalRole = user?.originalRole || user?.role;
    if (originalRole === "admin") return ["admin", "manager", "storekeeper"];
    if (originalRole === "manager") return ["manager", "storekeeper"];
<<<<<<< HEAD
    return []; // storekeeper can't switch role
=======
    return [];
>>>>>>> 5c69ee28
  };

  const handleRoleChange = (selectedRole: string) => {
    if (user) {
      const updatedUser = { ...user, role: selectedRole };
      login(updatedUser);
      setMenuOpen(false);
      navigate("/dashboard");
    }
  };

  const getInitials = () => {
    const nameParts = user?.name?.split(" ") || ["U"];
    return (nameParts[0]?.[0] || "") + (nameParts[1]?.[0] || "");
<<<<<<< HEAD
  };

  const renderNavLinks = () => {
    if (!user) return null;

    const { role } = user;
    const links: { to: string; label: string }[] = [];

    if (["admin", "manager", "storekeeper"].includes(role))
      links.push({ to: "/dashboard", label: "Dashboard" });

    if (["admin", "manager", "storekeeper"].includes(role))
      links.push({ to: "/inventory", label: "Inventory" });

    if (["admin", "storekeeper", "manager"].includes(role))
      links.push({ to: "/bom", label: "BOM" });

    if (["admin", "manager", "storekeeper"].includes(role))
      links.push({ to: "/workorders", label: "Work Orders" });

    if (role === "admin")
      links.push({ to: "/costing", label: "Costing" });

    if (["admin", "manager"].includes(role))
      links.push({ to: "/reports", label: "Reports" });

    if (["admin", "manager"].includes(role))
      links.push({ to: "/dyeing-orders", label: "Dyeing Orders" });

    if (["admin", "manager"].includes(role))
      links.push({ to: "/dyeing-summary", label: "Dyeing Summary" });

    if (role === "admin") {
      links.push({ to: "/users", label: "Users" });
      links.push({ to: "/settings", label: "Settings" });
    }

    return links.map((link) => (
      <Link
        key={link.to}
        to={link.to}
        className="text-sm font-medium text-gray-700 dark:text-gray-200 hover:text-blue-600 dark:hover:text-blue-400 px-2"
      >
        {link.label}
      </Link>
    ));
  };

  return (
    <nav className="bg-white dark:bg-gray-900 px-4 py-3 shadow flex justify-between items-center transition-colors">
      <div className="flex items-center gap-6">
        <h1 className="text-xl font-bold text-blue-700 dark:text-white">
          ERP System
        </h1>
        <div className="hidden md:flex gap-4">{renderNavLinks()}</div>
      </div>

      <div className="flex items-center gap-6">
        <button
          onClick={toggleTheme}
          className="text-xl text-yellow-600 dark:text-yellow-400"
=======
  };

  const renderNavLinks = () => {
    if (!user) return null;

    const { role } = user;
    const links: { to: string; label: string }[] = [];

    if (["admin", "manager", "storekeeper"].includes(role))
      links.push({ to: "/dashboard", label: "Dashboard" });
    if (["admin", "manager", "storekeeper"].includes(role))
      links.push({ to: "/inventory", label: "Inventory" });
    if (["admin", "manager", "storekeeper"].includes(role))
      links.push({ to: "/bom", label: "BOM" });
    if (["admin", "manager", "storekeeper"].includes(role))
      links.push({ to: "/workorders", label: "Work Orders" });
    if (role === "admin")
      links.push({ to: "/costing", label: "Costing" });
    if (["admin", "manager"].includes(role))
      links.push({ to: "/reports", label: "Reports" });
    if (["admin", "manager"].includes(role))
      links.push({ to: "/dyeing-orders", label: "Dyeing Orders" });
    if (["admin", "manager"].includes(role))
      links.push({ to: "/dyeing-summary", label: "Dyeing Summary" });
    if (role === "admin") {
      links.push({ to: "/users", label: "Users" });
      links.push({ to: "/settings", label: "Settings" });
    }

    return links.map((link) => {
      const isActive = location.pathname.startsWith(link.to); // 🆕 match route prefix
      return (
        <Link
          key={link.to}
          to={link.to}
          className={`text-sm font-medium px-2 transition-all ${
            isActive
              ? "text-blue-600 dark:text-blue-400 font-semibold underline underline-offset-4"
              : "text-gray-700 dark:text-gray-200 hover:text-blue-600 dark:hover:text-blue-400"
          }`}
        >
          {link.label}
        </Link>
      );
    });
  };

  return (
    <nav className="bg-white dark:bg-gray-900 px-4 py-3 shadow flex justify-between items-center transition-colors">
      <div className="flex items-center gap-6">
        <h1 className="text-xl font-bold text-blue-700 dark:text-white">
          ERP System
        </h1>
        <div className="hidden md:flex gap-4">{renderNavLinks()}</div>
      </div>

      <div className="flex items-center gap-6">
        <button
          onClick={toggleTheme}
          className="text-xl text-yellow-600 dark:text-yellow-300"
>>>>>>> 5c69ee28
          title="Toggle Theme"
        >
          {isDark ? "🌙" : "☀️"}
        </button>

<<<<<<< HEAD
        <div className="relative">
=======
        <div className="relative" ref={dropdownRef}>
>>>>>>> 5c69ee28
          <button
            className="flex items-center gap-2 px-3 py-1 rounded-full bg-purple-600 text-white hover:opacity-90"
            onClick={() => setMenuOpen(!menuOpen)}
          >
            <span className="font-bold uppercase">{getInitials()}</span>
            <span className="ml-1 capitalize">{user?.name}</span>
          </button>

          {menuOpen && (
            <div className="absolute right-0 mt-2 bg-white dark:bg-gray-800 border border-gray-200 dark:border-gray-700 rounded shadow-lg w-48 z-50 text-sm overflow-hidden">
              {getRoleOptions().length > 0 && (
                <>
                  <p className="px-4 py-2 text-gray-500 dark:text-gray-300 font-medium">
                    Switch Role
                  </p>
                  {getRoleOptions().map((r) => (
                    <button
                      key={r}
                      onClick={() => handleRoleChange(r)}
                      className={`w-full text-left px-4 py-2 flex items-center gap-2 transition ${
                        user?.role === r
                          ? "text-blue-600 dark:text-blue-400 font-semibold bg-gray-100 dark:bg-gray-700"
                          : "text-gray-800 dark:text-gray-200"
                      } hover:bg-gray-100 dark:hover:bg-gray-700`}
                    >
                      <FaUserShield /> {r.charAt(0).toUpperCase() + r.slice(1)}
                    </button>
                  ))}
                  <hr className="border-t border-gray-200 dark:border-gray-600" />
                </>
              )}

              <button
                onClick={logout}
                className="w-full text-left px-4 py-2 text-red-600 hover:bg-red-50 dark:hover:bg-red-900 flex items-center gap-2"
              >
                <FaSignOutAlt /> Logout
              </button>
            </div>
          )}
        </div>
      </div>
    </nav>
  );
};

export default Navbar;<|MERGE_RESOLUTION|>--- conflicted
+++ resolved
@@ -1,42 +1,25 @@
-<<<<<<< HEAD
-import { useState, useEffect } from "react";
-import { Link, useNavigate } from "react-router-dom";
-=======
 import { useState, useEffect, useRef } from "react";
 import { Link, useNavigate, useLocation } from "react-router-dom"; // 🆕 useLocation added
->>>>>>> 5c69ee28
 import { useTheme } from "../context/ThemeContext";
 import { useAuth } from "../context/AuthContext";
 import { FaUserShield, FaSignOutAlt } from "react-icons/fa";
 
 const Navbar = () => {
   const navigate = useNavigate();
-<<<<<<< HEAD
-=======
   const location = useLocation(); // 🆕 get current route
->>>>>>> 5c69ee28
   const { isDark, toggleTheme } = useTheme();
   const { user, logout, login } = useAuth();
 
   const [menuOpen, setMenuOpen] = useState(false);
-<<<<<<< HEAD
-
-  useEffect(() => {
-    if (!user?.originalRole) {
-      const updatedUser = { ...user, originalRole: user?.role };
-=======
   const dropdownRef = useRef<HTMLDivElement>(null);
 
   useEffect(() => {
     if (user && !user.originalRole) {
       const updatedUser = { ...user, originalRole: user.role };
->>>>>>> 5c69ee28
       login(updatedUser);
     }
   }, [user]);
 
-<<<<<<< HEAD
-=======
   useEffect(() => {
     const handleClickOutside = (e: MouseEvent) => {
       if (
@@ -50,16 +33,11 @@
     return () => document.removeEventListener("mousedown", handleClickOutside);
   }, []);
 
->>>>>>> 5c69ee28
   const getRoleOptions = () => {
     const originalRole = user?.originalRole || user?.role;
     if (originalRole === "admin") return ["admin", "manager", "storekeeper"];
     if (originalRole === "manager") return ["manager", "storekeeper"];
-<<<<<<< HEAD
-    return []; // storekeeper can't switch role
-=======
     return [];
->>>>>>> 5c69ee28
   };
 
   const handleRoleChange = (selectedRole: string) => {
@@ -74,69 +52,6 @@
   const getInitials = () => {
     const nameParts = user?.name?.split(" ") || ["U"];
     return (nameParts[0]?.[0] || "") + (nameParts[1]?.[0] || "");
-<<<<<<< HEAD
-  };
-
-  const renderNavLinks = () => {
-    if (!user) return null;
-
-    const { role } = user;
-    const links: { to: string; label: string }[] = [];
-
-    if (["admin", "manager", "storekeeper"].includes(role))
-      links.push({ to: "/dashboard", label: "Dashboard" });
-
-    if (["admin", "manager", "storekeeper"].includes(role))
-      links.push({ to: "/inventory", label: "Inventory" });
-
-    if (["admin", "storekeeper", "manager"].includes(role))
-      links.push({ to: "/bom", label: "BOM" });
-
-    if (["admin", "manager", "storekeeper"].includes(role))
-      links.push({ to: "/workorders", label: "Work Orders" });
-
-    if (role === "admin")
-      links.push({ to: "/costing", label: "Costing" });
-
-    if (["admin", "manager"].includes(role))
-      links.push({ to: "/reports", label: "Reports" });
-
-    if (["admin", "manager"].includes(role))
-      links.push({ to: "/dyeing-orders", label: "Dyeing Orders" });
-
-    if (["admin", "manager"].includes(role))
-      links.push({ to: "/dyeing-summary", label: "Dyeing Summary" });
-
-    if (role === "admin") {
-      links.push({ to: "/users", label: "Users" });
-      links.push({ to: "/settings", label: "Settings" });
-    }
-
-    return links.map((link) => (
-      <Link
-        key={link.to}
-        to={link.to}
-        className="text-sm font-medium text-gray-700 dark:text-gray-200 hover:text-blue-600 dark:hover:text-blue-400 px-2"
-      >
-        {link.label}
-      </Link>
-    ));
-  };
-
-  return (
-    <nav className="bg-white dark:bg-gray-900 px-4 py-3 shadow flex justify-between items-center transition-colors">
-      <div className="flex items-center gap-6">
-        <h1 className="text-xl font-bold text-blue-700 dark:text-white">
-          ERP System
-        </h1>
-        <div className="hidden md:flex gap-4">{renderNavLinks()}</div>
-      </div>
-
-      <div className="flex items-center gap-6">
-        <button
-          onClick={toggleTheme}
-          className="text-xl text-yellow-600 dark:text-yellow-400"
-=======
   };
 
   const renderNavLinks = () => {
@@ -197,17 +112,12 @@
         <button
           onClick={toggleTheme}
           className="text-xl text-yellow-600 dark:text-yellow-300"
->>>>>>> 5c69ee28
           title="Toggle Theme"
         >
           {isDark ? "🌙" : "☀️"}
         </button>
 
-<<<<<<< HEAD
-        <div className="relative">
-=======
         <div className="relative" ref={dropdownRef}>
->>>>>>> 5c69ee28
           <button
             className="flex items-center gap-2 px-3 py-1 rounded-full bg-purple-600 text-white hover:opacity-90"
             onClick={() => setMenuOpen(!menuOpen)}
