--- conflicted
+++ resolved
@@ -19,11 +19,8 @@
 import DyeingOrders from "./pages/DyeingOrders";
 import DyeingSummary from "./pages/DyeingSummary";
 import Product from "./pages/Product";
-<<<<<<< HEAD
-=======
 import Users from "./pages/Users";
 import Settings from "./pages/Settings";
->>>>>>> 5c69ee28
 
 import Navbar from "./components/Navbar";
 import { Toaster } from "react-hot-toast";
@@ -32,10 +29,6 @@
   const { isAuthenticated } = useAuth();
   const location = useLocation();
 
-<<<<<<< HEAD
-  // Hide navbar on login/register/signup pages
-=======
->>>>>>> 5c69ee28
   const hideNavbarRoutes = ["/login", "/register", "/signup"];
   const shouldShowNavbar = isAuthenticated && !hideNavbarRoutes.includes(location.pathname);
 
@@ -77,17 +70,10 @@
           <Route path="/signup" element={<Signup />} />
           <Route path="/unauthorized" element={<Unauthorized />} />
 
-<<<<<<< HEAD
-          {/* Public Route */}
-          <Route path="/products" element={<Product />} />
-
-          {/* Protected Routes with Role-Based Access */}
-=======
           {/* Public Product Page */}
           <Route path="/products" element={<Product />} />
 
           {/* Protected Role-Based Pages */}
->>>>>>> 5c69ee28
           <Route
             path="/dashboard"
             element={
@@ -149,13 +135,6 @@
             element={
               <PrivateRoute roles={["admin", "manager"]}>
                 <DyeingSummary />
-<<<<<<< HEAD
-              </PrivateRoute>
-            }
-          />
-
-          {/* Fallback */}
-=======
               </PrivateRoute>
             }
           />
@@ -177,7 +156,6 @@
           />
 
           {/* Fallback Route */}
->>>>>>> 5c69ee28
           <Route path="*" element={<Navigate to="/login" />} />
         </Routes>
       </div>
