import { createContext, useContext, useEffect, useState, ReactNode } from "react";

// Define the context type
type ThemeContextType = {
  darkMode: boolean;
  toggleDarkMode: () => void;
};

// Create context
const ThemeContext = createContext<ThemeContextType | undefined>(undefined);

<<<<<<< HEAD
// Provider component
export const ThemeProvider = ({ children }: { children: ReactNode }) => {
  const [darkMode, setDarkMode] = useState(() => {
=======
export const ThemeProvider = ({ children }: { children: ReactNode }) => {
  const [isDark, setIsDark] = useState(() => {
>>>>>>> 5c69ee28
    const stored = localStorage.getItem("theme");
    if (stored) return stored === "dark";
    return window.matchMedia("(prefers-color-scheme: dark)").matches;
  });

  // Side effect to sync with DOM + localStorage
  useEffect(() => {
    const root = document.documentElement;
<<<<<<< HEAD
    if (darkMode) {
=======

    if (isDark) {
>>>>>>> 5c69ee28
      root.classList.add("dark");
      localStorage.setItem("theme", "dark");
    } else {
      root.classList.remove("dark");
      localStorage.setItem("theme", "light");
    }
<<<<<<< HEAD
  }, [darkMode]);

  const toggleDarkMode = () => setDarkMode((prev) => !prev);
=======

    // Optionally also adjust body background for transition effect
    document.body.style.backgroundColor = isDark ? "#0f172a" : "#ffffff";
  }, [isDark]);

  const toggleTheme = () => setIsDark((prev) => !prev);
>>>>>>> 5c69ee28

  return (
    <ThemeContext.Provider value={{ darkMode, toggleDarkMode }}>
      {children}
    </ThemeContext.Provider>
  );
};

// Hook to consume the theme
export const useTheme = () => {
  const context = useContext(ThemeContext);
  if (!context) {
    throw new Error("useTheme must be used within a ThemeProvider");
  }
  return context;
};<|MERGE_RESOLUTION|>--- conflicted
+++ resolved
@@ -1,63 +1,43 @@
 import { createContext, useContext, useEffect, useState, ReactNode } from "react";
 
-// Define the context type
 type ThemeContextType = {
-  darkMode: boolean;
-  toggleDarkMode: () => void;
+  isDark: boolean;
+  toggleTheme: () => void;
 };
 
-// Create context
 const ThemeContext = createContext<ThemeContextType | undefined>(undefined);
 
-<<<<<<< HEAD
-// Provider component
-export const ThemeProvider = ({ children }: { children: ReactNode }) => {
-  const [darkMode, setDarkMode] = useState(() => {
-=======
 export const ThemeProvider = ({ children }: { children: ReactNode }) => {
   const [isDark, setIsDark] = useState(() => {
->>>>>>> 5c69ee28
     const stored = localStorage.getItem("theme");
     if (stored) return stored === "dark";
     return window.matchMedia("(prefers-color-scheme: dark)").matches;
   });
 
-  // Side effect to sync with DOM + localStorage
   useEffect(() => {
     const root = document.documentElement;
-<<<<<<< HEAD
-    if (darkMode) {
-=======
 
     if (isDark) {
->>>>>>> 5c69ee28
       root.classList.add("dark");
       localStorage.setItem("theme", "dark");
     } else {
       root.classList.remove("dark");
       localStorage.setItem("theme", "light");
     }
-<<<<<<< HEAD
-  }, [darkMode]);
-
-  const toggleDarkMode = () => setDarkMode((prev) => !prev);
-=======
 
     // Optionally also adjust body background for transition effect
     document.body.style.backgroundColor = isDark ? "#0f172a" : "#ffffff";
   }, [isDark]);
 
   const toggleTheme = () => setIsDark((prev) => !prev);
->>>>>>> 5c69ee28
 
   return (
-    <ThemeContext.Provider value={{ darkMode, toggleDarkMode }}>
+    <ThemeContext.Provider value={{ isDark, toggleTheme }}>
       {children}
     </ThemeContext.Provider>
   );
 };
 
-// Hook to consume the theme
 export const useTheme = () => {
   const context = useContext(ThemeContext);
   if (!context) {
